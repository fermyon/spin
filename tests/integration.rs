#[cfg(test)]
mod integration_tests {
    use anyhow::{Context, Result};
    use hyper::{Body, Client, Response};
    use spin_loader::local::{
        config::{RawAppManifestAnyVersion, RawModuleSource},
        raw_manifest_from_file,
    };
    use std::{
        ffi::OsStr,
        net::{Ipv4Addr, SocketAddrV4, TcpListener},
        path::Path,
        process::{self, Child, Command},
        time::Duration,
    };
    use tokio::{net::TcpStream, time::sleep};

    const RUST_HTTP_INTEGRATION_TEST: &str = "tests/http/simple-spin-rust";
    const RUST_HTTP_STATIC_ASSETS_TEST: &str = "tests/http/assets-test";

    const DEFAULT_MANIFEST_LOCATION: &str = "spin.toml";

    const SPIN_BINARY: &str = "./target/debug/spin";

    // This module consist of all integration tests that require dependencies such as bindle-server, nomad, and Hippo.Web to be installed.
    #[cfg(feature = "e2e-tests")]
    mod e2e_tests {
        use super::*;
        use hyper::header::HeaderName;
        use std::path::PathBuf;
        use tempfile::TempDir;
        use which::which;

        const RUST_HTTP_INTEGRATION_TEST_REF: &str = "spin-hello-world/1.0.0";

        const RUST_HTTP_STATIC_ASSETS_REST_REF: &str = "spin-assets-test/1.0.0";

        const RUST_HTTP_HEADERS_ENV_ROUTES_TEST: &str = "tests/http/headers-env-routes-test";
        const RUST_HTTP_HEADERS_ENV_ROUTES_TEST_REF: &str = "spin-headers-env-routes-test/1.0.0";

        const BINDLE_SERVER_BINARY: &str = "bindle-server";
        const NOMAD_BINARY: &str = "nomad";
        const HIPPO_BINARY: &str = "Hippo.Web";

        const BINDLE_SERVER_PATH_ENV: &str = "SPIN_TEST_BINDLE_SERVER_PATH";
        const BINDLE_SERVER_BASIC_AUTH_HTPASSWD_FILE: &str = "tests/http/htpasswd";
        const BINDLE_SERVER_BASIC_AUTH_USER: &str = "bindle-user";
        const BINDLE_SERVER_BASIC_AUTH_PASSWORD: &str = "topsecret";

        const HIPPO_BASIC_AUTH_USER: &str = "hippo-user";
        const HIPPO_BASIC_AUTH_PASSWORD: &str = "topsecret";

        // This assumes all tests have been previously compiled by the top-level build script.

        #[tokio::test]
        async fn test_dependencies() -> Result<()> {
            which(get_process(BINDLE_SERVER_BINARY))
                .with_context(|| format!("Can't find {}", get_process(BINDLE_SERVER_BINARY)))?;
            which(get_process(NOMAD_BINARY))
                .with_context(|| format!("Can't find {}", get_process(NOMAD_BINARY)))?;
            which(get_process(HIPPO_BINARY))
                .with_context(|| format!("Can't find {}", get_process(HIPPO_BINARY)))?;

            Ok(())
        }

        #[tokio::test]
        async fn test_bindle_roundtrip_no_auth() -> Result<()> {
            // start the Bindle registry.
            let config = BindleTestControllerConfig {
                basic_auth_enabled: false,
            };
            let b = BindleTestController::new(config).await?;

            // push the application to the registry using the Spin CLI.
            run(
                vec![
                    SPIN_BINARY,
                    "bindle",
                    "push",
                    "--file",
                    &format!(
                        "{}/{}",
                        RUST_HTTP_INTEGRATION_TEST, DEFAULT_MANIFEST_LOCATION
                    ),
                    "--bindle-server",
                    &b.url,
                ],
                None,
            )?;

            // start Spin using the bindle reference of the application that was just pushed.
            let s = SpinTestController::with_bindle(RUST_HTTP_INTEGRATION_TEST_REF, &b.url, &[])
                .await?;

            assert_status(&s, "/test/hello", 200).await?;
            assert_status(&s, "/test/hello/wildcards/should/be/handled", 200).await?;
            assert_status(&s, "/thisshouldfail", 404).await?;

            Ok(())
        }

        #[tokio::test]
        async fn test_bindle_roundtrip_basic_auth() -> Result<()> {
            // start the Bindle registry.
            let config = BindleTestControllerConfig {
                basic_auth_enabled: true,
            };
            let b = BindleTestController::new(config).await?;

            // push the application to the registry using the Spin CLI.
            run(
                vec![
                    SPIN_BINARY,
                    "bindle",
                    "push",
                    "--file",
                    &format!(
                        "{}/{}",
                        RUST_HTTP_INTEGRATION_TEST, DEFAULT_MANIFEST_LOCATION
                    ),
                    "--bindle-server",
                    &b.url,
                    "--bindle-username",
                    BINDLE_SERVER_BASIC_AUTH_USER,
                    "--bindle-password",
                    BINDLE_SERVER_BASIC_AUTH_PASSWORD,
                ],
                None,
            )?;

            // start Spin using the bindle reference of the application that was just pushed.
            let s = SpinTestController::with_bindle(RUST_HTTP_INTEGRATION_TEST_REF, &b.url, &[])
                .await?;

            assert_status(&s, "/test/hello", 200).await?;
            assert_status(&s, "/test/hello/wildcards/should/be/handled", 200).await?;
            assert_status(&s, "/thisshouldfail", 404).await?;

            Ok(())
        }

        #[tokio::test]
        async fn test_bindle_static_assets() -> Result<()> {
            // start the Bindle registry.
            let config = BindleTestControllerConfig {
                basic_auth_enabled: false,
            };
            let b = BindleTestController::new(config).await?;

            // push the application to the registry using the Spin CLI.
            run(
                vec![
                    SPIN_BINARY,
                    "bindle",
                    "push",
                    "--file",
                    &format!(
                        "{}/{}",
                        RUST_HTTP_STATIC_ASSETS_TEST, DEFAULT_MANIFEST_LOCATION
                    ),
                    "--bindle-server",
                    &b.url,
                ],
                None,
            )?;

            // start Spin using the bindle reference of the application that was just pushed.
            let s = SpinTestController::with_bindle(RUST_HTTP_STATIC_ASSETS_REST_REF, &b.url, &[])
                .await?;

            assert_status(&s, "/static/thisshouldbemounted/1", 200).await?;
            assert_status(&s, "/static/thisshouldbemounted/2", 200).await?;
            assert_status(&s, "/static/thisshouldbemounted/3", 200).await?;

            assert_status(&s, "/static/donotmount/a", 404).await?;
            assert_status(
                &s,
                "/static/thisshouldbemounted/thisshouldbeexcluded/4",
                404,
            )
            .await?;

            Ok(())
        }

        #[tokio::test]
        async fn test_headers_env_routes() -> Result<()> {
            // start the Bindle registry.
            let config = BindleTestControllerConfig {
                basic_auth_enabled: false,
            };
            let b = BindleTestController::new(config).await?;

            // push the application to the registry using the Spin CLI.
            run(
                vec![
                    SPIN_BINARY,
                    "bindle",
                    "push",
                    "--file",
                    &format!(
                        "{}/{}",
                        RUST_HTTP_HEADERS_ENV_ROUTES_TEST, DEFAULT_MANIFEST_LOCATION
                    ),
                    "--bindle-server",
                    &b.url,
                ],
                None,
            )?;

            // start Spin using the bindle reference of the application that was just pushed.
            let s = SpinTestController::with_bindle(
                RUST_HTTP_HEADERS_ENV_ROUTES_TEST_REF,
                &b.url,
                &["foo=bar"],
            )
            .await?;

            assert_status(&s, "/env", 200).await?;

            verify_headers(
                &s,
                "/env/foo",
                200,
                &[("env_foo", "bar"), ("env_some_key", "some_value")],
                "/foo",
            )
            .await?;

            Ok(())
        }

        #[tokio::test]
        async fn test_using_parcel_as_module_source() -> Result<()> {
            let wasm_path = PathBuf::from(RUST_HTTP_INTEGRATION_TEST)
                .join("target")
                .join("wasm32-wasi")
                .join("release")
                .join("spinhelloworld.wasm");
            let parcel_sha = file_digest_string(&wasm_path).expect("failed to get sha for parcel");

            // start the Bindle registry.
            let config = BindleTestControllerConfig {
                basic_auth_enabled: false,
            };
            let b = BindleTestController::new(config).await?;

            // push the application to the registry using the Spin CLI.
            run(
                vec![
                    SPIN_BINARY,
                    "bindle",
                    "push",
                    "--file",
                    &format!(
                        "{}/{}",
                        RUST_HTTP_INTEGRATION_TEST, DEFAULT_MANIFEST_LOCATION
                    ),
                    "--bindle-server",
                    &b.url,
                ],
                None,
            )?;

            let manifest_template =
                format!("{}/{}", RUST_HTTP_INTEGRATION_TEST, "spin-from-parcel.toml");
            let manifest = replace_text(&manifest_template, "AWAITING_PARCEL_SHA", &parcel_sha);

            let s = SpinTestController::with_manifest(
                &format!("{}", manifest.path.display()),
                &[],
                Some(&b.url),
            )
            .await?;

            assert_status(&s, "/test/hello", 200).await?;
            assert_status(&s, "/test/hello/wildcards/should/be/handled", 200).await?;
            assert_status(&s, "/thisshouldfail", 404).await?;
            assert_status(&s, "/test/hello/test-placement", 200).await?;

            Ok(())
        }

        #[tokio::test]
        async fn test_spin_deploy() -> Result<()> {
            println!("Testng spin deploy");
            // start the Bindle registry.
            let config = BindleTestControllerConfig {
                basic_auth_enabled: false,
            };
            let _nomad = NomadTestController::new().await?;
            let bindle = BindleTestController::new(config).await?;
            let hippo = HippoTestController::new(&bindle.url).await?;

            // push the application to the registry using the Spin CLI.
            run(
                vec![
                    SPIN_BINARY,
                    "deploy",
                    "--file",
                    &format!(
                        "{}/{}",
                        RUST_HTTP_HEADERS_ENV_ROUTES_TEST, DEFAULT_MANIFEST_LOCATION
                    ),
                    "--bindle-server",
                    &bindle.url,
                    "--hippo-server",
                    &hippo.url,
                    "--hippo-username",
                    HIPPO_BASIC_AUTH_USER,
                    "--hippo-password",
                    HIPPO_BASIC_AUTH_PASSWORD,
                ],
                None,
            )?;

            let apps_vm = hippo.client.list_apps().await?;
            assert_eq!(apps_vm.apps.len(), 1, "hippo apps: {apps_vm:?}");

            Ok(())
        }

        async fn verify_headers(
            s: &SpinTestController,
            absolute_uri: &str,
            expected: u16,
            expected_env_as_headers: &[(&str, &str)],
            expected_path_info: &str,
        ) -> Result<()> {
            let res = req(s, absolute_uri).await?;
            assert_eq!(res.status(), expected);

            // check the environment variables sent back as headers:
            for (k, v) in expected_env_as_headers {
                assert_eq!(
                    &res.headers()
                        .get(HeaderName::from_bytes(k.as_bytes())?)
                        .unwrap_or_else(|| panic!("cannot find header {}", k))
                        .to_str()?,
                    v
                );
            }

            assert_eq!(
                res.headers()
                    .get(HeaderName::from_bytes("spin-path-info".as_bytes())?)
                    .unwrap_or_else(|| panic!("cannot find spin-path-info header"))
                    .to_str()?,
                expected_path_info
            );

            Ok(())
        }

        /// Controller for running a Bindle server.
        /// This assumes `bindle-server` is present in the path.
        pub struct BindleTestController {
            pub url: String,
            pub server_cache: TempDir,
            server_handle: Child,
        }

        /// Config for the BindleTestController
        pub struct BindleTestControllerConfig {
            pub basic_auth_enabled: bool,
        }

        impl BindleTestController {
            pub async fn new(config: BindleTestControllerConfig) -> Result<BindleTestController> {
                let server_cache = tempfile::tempdir()?;

                let address = format!("127.0.0.1:{}", get_random_port()?);
                let url = format!("http://{}/v1/", address);

                let bindle_server_binary = std::env::var(BINDLE_SERVER_PATH_ENV)
                    .unwrap_or_else(|_| BINDLE_SERVER_BINARY.to_owned());

                let auth_args = match config.basic_auth_enabled {
                    true => vec!["--htpasswd-file", BINDLE_SERVER_BASIC_AUTH_HTPASSWD_FILE],
                    false => vec!["--unauthenticated"],
                };

                let server_handle_result = Command::new(&bindle_server_binary)
                    .args(
                        [
                            &[
                                "-d",
                                server_cache.path().to_string_lossy().to_string().as_str(),
                                "-i",
                                address.as_str(),
                            ],
                            auth_args.as_slice(),
                        ]
                        .concat(),
                    )
                    .spawn();

                let mut server_handle = match server_handle_result {
                    Ok(h) => Ok(h),
                    Err(e) => {
                        let is_path_explicit = std::env::var(BINDLE_SERVER_PATH_ENV).is_ok();
                        let context = match e.kind() {
                            std::io::ErrorKind::NotFound => {
                                if is_path_explicit {
                                    format!(
                                        "executing {}: is the path/filename correct?",
                                        bindle_server_binary
                                    )
                                } else {
                                    format!(
                                        "executing {}: is binary on PATH?",
                                        bindle_server_binary
                                    )
                                }
                            }
                            _ => format!("executing {}", bindle_server_binary),
                        };
                        Err(e).context(context)
                    }
                }?;

                wait_tcp(&address, &mut server_handle, BINDLE_SERVER_BINARY).await?;

                Ok(Self {
                    url,
                    server_handle,
                    server_cache,
                })
            }
        }

        impl Drop for BindleTestController {
            fn drop(&mut self) {
                let _ = self.server_handle.kill();
            }
        }

        /// Controller for running Nomad.
        pub struct NomadTestController {
            pub url: String,
            nomad_handle: Child,
        }

        impl NomadTestController {
            pub async fn new() -> Result<NomadTestController> {
                let url = "127.0.0.1:4646".to_string();

                let mut nomad_handle = Command::new(get_process(NOMAD_BINARY))
                    .args(["agent", "-dev"])
                    .spawn()
                    .with_context(|| "executing nomad")?;

                wait_tcp(&url, &mut nomad_handle, NOMAD_BINARY).await?;

                Ok(Self { url, nomad_handle })
            }
        }

        impl Drop for NomadTestController {
            fn drop(&mut self) {
                let _ = self.nomad_handle.kill();
            }
        }

        /// Controller for running Hippo.
        pub struct HippoTestController {
            pub url: String,
            pub client: hippo::Client,
            hippo_handle: Child,
        }

        impl HippoTestController {
            pub async fn new(bindle_url: &str) -> Result<HippoTestController> {
                let url = format!("http://127.0.0.1:{}", get_random_port()?);

                let mut hippo_handle = Command::new(get_process(HIPPO_BINARY))
                    .env("ASPNETCORE_URLS", &url)
                    .env("Nomad__Driver", "raw_exec")
                    .env("Nomad__Datacenters__0", "dc1")
                    .env("Database__Driver", "inmemory")
                    .env("ConnectionStrings__Bindle", format!("Address={bindle_url}"))
                    .env("Jwt__Key", "ceci n'est pas une jeton")
                    .env("Jwt__Issuer", "localhost")
                    .env("Jwt__Audience", "localhost")
                    .spawn()
                    .with_context(|| "executing hippo")?;

                wait_hippo(&url, &mut hippo_handle, HIPPO_BINARY).await?;

                let client = hippo::Client::new(hippo::ConnectionInfo {
                    url: url.clone(),
                    danger_accept_invalid_certs: true,
                    api_key: None,
                });
                client
                    .register(
                        HIPPO_BASIC_AUTH_USER.into(),
                        HIPPO_BASIC_AUTH_PASSWORD.into(),
                    )
                    .await?;
                let token_info = client
                    .login(
                        HIPPO_BASIC_AUTH_USER.into(),
                        HIPPO_BASIC_AUTH_PASSWORD.into(),
                    )
                    .await?;
                let client = hippo::Client::new(hippo::ConnectionInfo {
                    url: url.clone(),
                    danger_accept_invalid_certs: true,
                    api_key: token_info.token,
                });

                Ok(Self {
                    url,
                    client,
                    hippo_handle,
                })
            }
        }

        impl Drop for HippoTestController {
            fn drop(&mut self) {
                let _ = self.hippo_handle.kill();
            }
        }

        async fn wait_hippo(url: &str, process: &mut Child, target: &str) -> Result<()> {
            println!("hippo url is {} and process is {:?}", url, process);
            let mut wait_count = 0;
            loop {
                if wait_count >= 120 {
                    panic!(
                        "Ran out of retries waiting for {} to start on URL {}",
                        target, url
                    );
                }

                if let Ok(Some(_)) = process.try_wait() {
                    panic!(
                        "Process exited before starting to serve {} to start on URL {}",
                        target, url
                    );
                }

                if let Ok(rsp) = reqwest::get(format!("{url}/healthz")).await {
                    if let Ok(result) = rsp.text().await {
                        if result == "Healthy" {
                            break;
                        }
                    }
                }

                wait_count += 1;
                sleep(Duration::from_secs(1)).await;
            }

            Ok(())
        }

        fn file_digest_string(path: impl AsRef<Path>) -> Result<String> {
            use sha2::{Digest, Sha256};
            let mut file = std::fs::File::open(&path)?;
            let mut sha = Sha256::new();
            std::io::copy(&mut file, &mut sha)?;
            let digest_value = sha.finalize();
            let digest_string = format!("{:x}", digest_value);
            Ok(digest_string)
        }

        struct AutoDeleteFile {
            pub path: PathBuf,
        }

        fn replace_text(template_path: impl AsRef<Path>, from: &str, to: &str) -> AutoDeleteFile {
            let dest = template_path.as_ref().with_extension("temp");
            let source_text =
                std::fs::read_to_string(template_path).expect("failed to read manifest template");
            let result_text = source_text.replace(from, to);
            std::fs::write(&dest, result_text).expect("failed to write temp manifest");
            AutoDeleteFile { path: dest }
        }

        impl Drop for AutoDeleteFile {
            fn drop(&mut self) {
                std::fs::remove_file(&self.path).unwrap();
            }
        }
    }

    #[tokio::test]
    async fn test_simple_rust_local() -> Result<()> {
        let s = SpinTestController::with_manifest(
            &format!(
                "{}/{}",
                RUST_HTTP_INTEGRATION_TEST, DEFAULT_MANIFEST_LOCATION
            ),
            &[],
            None,
        )
        .await?;

        assert_status(&s, "/test/hello", 200).await?;
        assert_status(&s, "/test/hello/wildcards/should/be/handled", 200).await?;
        assert_status(&s, "/thisshouldfail", 404).await?;
        assert_status(&s, "/test/hello/test-placement", 200).await?;

        Ok(())
    }

    #[tokio::test]
    async fn test_static_assets_without_bindle() -> Result<()> {
        let s = SpinTestController::with_manifest(
            &format!(
                "{}/{}",
                RUST_HTTP_STATIC_ASSETS_TEST, DEFAULT_MANIFEST_LOCATION
            ),
            &[],
            None,
<<<<<<< HEAD
        )?;

        let apps_vm = hippo.client.list_apps().await?;
        assert_eq!(apps_vm.items.len(), 1, "hippo apps: {apps_vm:?}");

        Ok(())
    }

    async fn verify_headers(
        s: &SpinTestController,
        absolute_uri: &str,
        expected: u16,
        expected_env_as_headers: &[(&str, &str)],
        expected_path_info: &str,
    ) -> Result<()> {
        let res = req(s, absolute_uri).await?;
        assert_eq!(res.status(), expected);
=======
        )
        .await?;
>>>>>>> f57cf9f7

        assert_status(&s, "/static/thisshouldbemounted/1", 200).await?;
        assert_status(&s, "/static/thisshouldbemounted/2", 200).await?;
        assert_status(&s, "/static/thisshouldbemounted/3", 200).await?;

        assert_status(&s, "/static/donotmount/a", 404).await?;
        assert_status(
            &s,
            "/static/thisshouldbemounted/thisshouldbeexcluded/4",
            404,
        )
        .await?;

        Ok(())
    }

    async fn assert_status(
        s: &SpinTestController,
        absolute_uri: &str,
        expected: u16,
    ) -> Result<()> {
        let res = req(s, absolute_uri).await?;
        assert_eq!(res.status(), expected);

        Ok(())
    }

    async fn req(s: &SpinTestController, absolute_uri: &str) -> Result<Response<Body>> {
        let c = Client::new();
        let url = format!("http://{}{}", s.url, absolute_uri)
            .parse()
            .with_context(|| "cannot parse URL")?;
        Ok(c.get(url).await?)
    }

    /// Controller for running Spin.
    pub struct SpinTestController {
        pub url: String,
        spin_handle: Child,
    }

    impl SpinTestController {
        pub async fn with_manifest(
            manifest_path: &str,
            env: &[&str],
            bindle_url: Option<&str>,
        ) -> Result<SpinTestController> {
            // start Spin using the given application manifest and wait for the HTTP server to be available.
            let url = format!("127.0.0.1:{}", get_random_port()?);
            let mut args = vec!["up", "--file", manifest_path, "--listen", &url];
            if let Some(b) = bindle_url {
                args.push("--bindle-server");
                args.push(b);
            }
            for v in env {
                args.push("--env");
                args.push(v);
            }

            let mut spin_handle = Command::new(get_process(SPIN_BINARY))
                .args(args)
                .env(
                    "RUST_LOG",
                    "spin=trace,spin_loader=trace,spin_engine=trace,spin_http=trace",
                )
                .spawn()
                .with_context(|| "executing Spin")?;

            // ensure the server is accepting requests before continuing.
            wait_tcp(&url, &mut spin_handle, SPIN_BINARY).await?;

            Ok(SpinTestController { url, spin_handle })
        }

        // Unfortunately, this is a lot of duplicated code.
        #[cfg(feature = "e2e-tests")]
        pub async fn with_bindle(
            id: &str,
            bindle_url: &str,
            env: &[&str],
        ) -> Result<SpinTestController> {
            let url = format!("127.0.0.1:{}", get_random_port()?);
            let mut args = vec![
                "up",
                "--bindle",
                id,
                "--bindle-server",
                bindle_url,
                "--listen",
                &url,
            ];
            for v in env {
                args.push("--env");
                args.push(v);
            }

            let mut spin_handle = Command::new(get_process(SPIN_BINARY))
                .args(args)
                .env(
                    "RUST_LOG",
                    "spin=trace,spin_loader=trace,spin_engine=trace,spin_http=trace",
                )
                .spawn()
                .with_context(|| "executing Spin")?;

            // ensure the server is accepting requests before continuing.
            wait_tcp(&url, &mut spin_handle, SPIN_BINARY).await?;

            Ok(SpinTestController { url, spin_handle })
        }
    }

    impl Drop for SpinTestController {
        fn drop(&mut self) {
            let _ = self.spin_handle.kill();
        }
    }

    fn run<S: Into<String> + AsRef<OsStr>>(args: Vec<S>, dir: Option<S>) -> Result<()> {
        let mut cmd = Command::new(get_os_process());
        cmd.stdout(process::Stdio::piped());
        cmd.stderr(process::Stdio::piped());

        if let Some(dir) = dir {
            cmd.current_dir(dir.into());
        };

        cmd.arg("-c");
        cmd.arg(
            args.into_iter()
                .map(Into::into)
                .collect::<Vec<String>>()
                .join(" "),
        );

        let output = cmd.output()?;
        let code = output.status.code().expect("should have status code");
        if code != 0 {
            println!("{:#?}", std::str::from_utf8(&output.stderr)?);
            println!("{:#?}", std::str::from_utf8(&output.stdout)?);
            panic!("command `{:?}` exited with code {}", cmd, code);
        }

        Ok(())
    }

    fn get_process(binary: &str) -> String {
        if cfg!(target_os = "windows") {
            format!("{}.exe", binary)
        } else {
            binary.to_string()
        }
    }

    fn get_os_process() -> String {
        if cfg!(target_os = "windows") {
            String::from("powershell.exe")
        } else {
            String::from("/bin/bash")
        }
    }

    fn get_random_port() -> Result<u16> {
        Ok(
            TcpListener::bind(SocketAddrV4::new(Ipv4Addr::LOCALHOST, 0))?
                .local_addr()?
                .port(),
        )
    }

    async fn wait_tcp(url: &str, process: &mut Child, target: &str) -> Result<()> {
        let mut wait_count = 0;
        loop {
            if wait_count >= 180 {
                panic!(
                    "Ran out of retries waiting for {} to start on URL {}",
                    target, url
                );
            }

            if let Ok(Some(_)) = process.try_wait() {
                panic!(
                    "Process exited before starting to serve {} to start on URL {}",
                    target, url
                );
            }

            match TcpStream::connect(&url).await {
                Ok(_) => break,
                Err(e) => {
                    println!("connect {} error {}, retry {}", &url, e, wait_count);
                    wait_count += 1;
                    sleep(Duration::from_secs(1)).await;
                }
            }
        }

        Ok(())
    }

<<<<<<< HEAD
    async fn wait_hippo(url: &str, process: &mut Child, target: &str) -> Result<()> {
        let mut wait_count = 0;
        loop {
            if wait_count >= 120 {
                panic!(
                    "Ran out of retries waiting for {} to start on URL {}",
                    target, url
                );
            }

            if let Ok(Some(_)) = process.try_wait() {
                panic!(
                    "Process exited before starting to serve {} to start on URL {}",
                    target, url
                );
            }

            if let Ok(rsp) = reqwest::get(format!("{url}/healthz")).await {
                if rsp.status().is_success() {
                    break;
                }
            }

            wait_count += 1;
            sleep(Duration::from_secs(1)).await;
        }

        Ok(())
    }

    fn file_digest_string(path: impl AsRef<Path>) -> Result<String> {
        use sha2::{Digest, Sha256};
        let mut file = std::fs::File::open(&path)?;
        let mut sha = Sha256::new();
        std::io::copy(&mut file, &mut sha)?;
        let digest_value = sha.finalize();
        let digest_string = format!("{:x}", digest_value);
        Ok(digest_string)
    }

    struct AutoDeleteFile {
        pub path: PathBuf,
    }

    fn replace_text(template_path: impl AsRef<Path>, from: &str, to: &str) -> AutoDeleteFile {
        let dest = template_path.as_ref().with_extension("temp");
        let source_text =
            std::fs::read_to_string(template_path).expect("failed to read manifest template");
        let result_text = source_text.replace(from, to);
        std::fs::write(&dest, result_text).expect("failed to write temp manifest");
        AutoDeleteFile { path: dest }
    }

    impl Drop for AutoDeleteFile {
        fn drop(&mut self) {
            std::fs::remove_file(&self.path).unwrap();
        }
    }

=======
>>>>>>> f57cf9f7
    /// Builds app in `dir` and verifies the build succeeded. Expects manifest
    /// in `spin.toml` inside `dir`.
    async fn do_test_build_command(dir: impl AsRef<Path>) -> Result<()> {
        let manifest_file = dir.as_ref().join("spin.toml");
        let RawAppManifestAnyVersion::V1(manifest) = raw_manifest_from_file(&manifest_file).await?;

        let mut sources = vec![];
        for component_manifest in manifest.components.iter() {
            if let RawModuleSource::FileReference(file) = &component_manifest.source {
                sources.push(dir.as_ref().join(file));
            } else {
                panic!(
                    "{}.{}: source is not a file reference",
                    manifest.info.name, component_manifest.id
                )
            }
        }

        // Delete build output so that later it can be assumed: if the output
        // exists, it is because `spin build` succeeded.
        for source in sources.iter() {
            if source.exists() {
                std::fs::remove_file(source)?
            }
        }

        run(
            vec![
                SPIN_BINARY,
                "build",
                "--file",
                manifest_file.to_str().unwrap(),
            ],
            None,
        )?;

        let mut missing_sources_count = 0;
        for (i, source) in sources.iter().enumerate() {
            if source.exists() {
                std::fs::remove_file(source)?;
            } else {
                missing_sources_count += 1;
                println!(
                    "{}.{} source file was not generated by build",
                    manifest.info.name, manifest.components[i].id
                );
            }
        }
        assert_eq!(missing_sources_count, 0);

        Ok(())
    }

    #[tokio::test]
    async fn test_build_command() -> Result<()> {
        do_test_build_command("tests/build/simple").await
    }

    /// Build an app whose component `workdir` is a subdirectory.
    #[tokio::test]
    async fn test_build_command_nested_workdir() -> Result<()> {
        do_test_build_command("tests/build/nested").await
    }

    /// Build an app whose component `workdir` is a sibling.
    #[tokio::test]
    async fn test_build_command_sibling_workdir() -> Result<()> {
        do_test_build_command("tests/build/sibling").await
    }
}<|MERGE_RESOLUTION|>--- conflicted
+++ resolved
@@ -316,7 +316,7 @@
             )?;
 
             let apps_vm = hippo.client.list_apps().await?;
-            assert_eq!(apps_vm.apps.len(), 1, "hippo apps: {apps_vm:?}");
+            assert_eq!(apps_vm.items.len(), 1, "hippo apps: {apps_vm:?}");
 
             Ok(())
         }
@@ -544,10 +544,8 @@
                 }
 
                 if let Ok(rsp) = reqwest::get(format!("{url}/healthz")).await {
-                    if let Ok(result) = rsp.text().await {
-                        if result == "Healthy" {
-                            break;
-                        }
+                    if rsp.status().is_success() {
+                        break;
                     }
                 }
 
@@ -617,28 +615,8 @@
             ),
             &[],
             None,
-<<<<<<< HEAD
-        )?;
-
-        let apps_vm = hippo.client.list_apps().await?;
-        assert_eq!(apps_vm.items.len(), 1, "hippo apps: {apps_vm:?}");
-
-        Ok(())
-    }
-
-    async fn verify_headers(
-        s: &SpinTestController,
-        absolute_uri: &str,
-        expected: u16,
-        expected_env_as_headers: &[(&str, &str)],
-        expected_path_info: &str,
-    ) -> Result<()> {
-        let res = req(s, absolute_uri).await?;
-        assert_eq!(res.status(), expected);
-=======
         )
         .await?;
->>>>>>> f57cf9f7
 
         assert_status(&s, "/static/thisshouldbemounted/1", 200).await?;
         assert_status(&s, "/static/thisshouldbemounted/2", 200).await?;
@@ -839,68 +817,6 @@
         Ok(())
     }
 
-<<<<<<< HEAD
-    async fn wait_hippo(url: &str, process: &mut Child, target: &str) -> Result<()> {
-        let mut wait_count = 0;
-        loop {
-            if wait_count >= 120 {
-                panic!(
-                    "Ran out of retries waiting for {} to start on URL {}",
-                    target, url
-                );
-            }
-
-            if let Ok(Some(_)) = process.try_wait() {
-                panic!(
-                    "Process exited before starting to serve {} to start on URL {}",
-                    target, url
-                );
-            }
-
-            if let Ok(rsp) = reqwest::get(format!("{url}/healthz")).await {
-                if rsp.status().is_success() {
-                    break;
-                }
-            }
-
-            wait_count += 1;
-            sleep(Duration::from_secs(1)).await;
-        }
-
-        Ok(())
-    }
-
-    fn file_digest_string(path: impl AsRef<Path>) -> Result<String> {
-        use sha2::{Digest, Sha256};
-        let mut file = std::fs::File::open(&path)?;
-        let mut sha = Sha256::new();
-        std::io::copy(&mut file, &mut sha)?;
-        let digest_value = sha.finalize();
-        let digest_string = format!("{:x}", digest_value);
-        Ok(digest_string)
-    }
-
-    struct AutoDeleteFile {
-        pub path: PathBuf,
-    }
-
-    fn replace_text(template_path: impl AsRef<Path>, from: &str, to: &str) -> AutoDeleteFile {
-        let dest = template_path.as_ref().with_extension("temp");
-        let source_text =
-            std::fs::read_to_string(template_path).expect("failed to read manifest template");
-        let result_text = source_text.replace(from, to);
-        std::fs::write(&dest, result_text).expect("failed to write temp manifest");
-        AutoDeleteFile { path: dest }
-    }
-
-    impl Drop for AutoDeleteFile {
-        fn drop(&mut self) {
-            std::fs::remove_file(&self.path).unwrap();
-        }
-    }
-
-=======
->>>>>>> f57cf9f7
     /// Builds app in `dir` and verifies the build succeeded. Expects manifest
     /// in `spin.toml` inside `dir`.
     async fn do_test_build_command(dir: impl AsRef<Path>) -> Result<()> {
